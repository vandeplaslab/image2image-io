--- conflicted
+++ resolved
@@ -45,19 +45,13 @@
 
     for current, path_ in enumerate(paths_):
         path_ = Path(path_)
-<<<<<<< HEAD
+        reader_metadata = metadata.get(path_, None) if metadata else None
         try:
-            for key, current_file_scene, total_file_scenes in czi_to_ome_tiff(path_, output_dir):
+            for key, current_file_scene, total_file_scenes in czi_to_ome_tiff(path_, output_dir, as_uint8, reader_metadata):
                 yield key, current_file_scene, total_file_scenes, current, total_n_scenes
         except (ValueError, TypeError, OSError):
             logger.error(f"Could not read Czi file {path_}")
             continue
-=======
-        reader_metadata = metadata.get(path_, None) if metadata else None
-        for key, current_file_scene, total_file_scenes in czi_to_ome_tiff(path_, output_dir, as_uint8, reader_metadata):
-            yield key, current_file_scene, total_file_scenes, current, total_n_scenes
-            current += 1
->>>>>>> abc1a238
 
 
 def czi_to_ome_tiff(
