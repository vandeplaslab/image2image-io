name: CI

on:
  push:
    branches:
      - main
    tags:
      - "v*"
  pull_request:
  workflow_dispatch:
  schedule:
    - cron: "0 0 * * 0" # every week (for --pre release tests)

concurrency:
  group: ${{ github.workflow }}-${{ github.ref }}
  cancel-in-progress: true

jobs:
  check-manifest:
    name: Check Manifest
    runs-on: ubuntu-latest
    steps:
<<<<<<< HEAD
      - uses: actions/checkout@v4
      - uses: astral-sh/setup-uv@v7
=======
      - uses: actions/checkout@v5
      - uses: astral-sh/setup-uv@v6
>>>>>>> f1f1ae5d
      - run: uvx check-manifest

  test:
    name: Test (${{ matrix.os }} py${{ matrix.python-version }})
    runs-on: ${{ matrix.os }}
    env:
      UV_NO_SYNC: "1"
      UV_MANAGED_PYTHON: "1"
    strategy:
      fail-fast: false
      matrix:
        os: [ubuntu-latest, macos-latest, windows-latest]
        python-version: ["3.10", "3.11", "3.12"]

    steps:
      - uses: actions/checkout@v5

      - uses: astral-sh/setup-uv@v7
        with:
          python-version: ${{ matrix.python-version }}
          enable-cache: true

      - run: uv sync --no-dev --group test

      - name: Test
        run: uv run coverage run -p -m pytest -v --color=yes

      - name: Upload coverage
        uses: actions/upload-artifact@v4
        with:
          name: covreport-${{ matrix.os }}-py${{ matrix.python-version }}
          path: ./.coverage*
          include-hidden-files: true


  # now add another job to combine and upload the coverage
  upload_coverage:
    name: Upload coverage
    if: always()
    needs: [test]
    uses: pyapp-kit/workflows/.github/workflows/upload-coverage.yml@v2
    secrets:
      codecov_token: ${{ secrets.CODECOV_TOKEN }}

  deploy_test:
    name: Deploy to PyPI (test)
    needs: [check-manifest, test]
    if: success() && startsWith(github.ref, 'refs/tags/') && github.event_name != 'schedule'
    runs-on: ubuntu-latest

    steps:
      - uses: actions/checkout@v5

      - name: Set up Python
        uses: actions/setup-python@v6
        with:
          python-version: "3.x"

      - name: install
        run: |
          pip install -U pip build twine
          python -m build
          twine check dist/*

      - name: Build and publish
        run: twine upload --repository testpypi dist/*
        env:
          TWINE_USERNAME: __token__
          TWINE_PASSWORD: ${{ secrets.TEST_PYPI_TOKEN }}

  deploy:
    name: Deploy
    needs: [check-manifest, test, deploy_test]
    if: success() && startsWith(github.ref, 'refs/tags/') && github.event_name != 'schedule'
    runs-on: ubuntu-latest

    steps:
      - uses: actions/checkout@v5

      - name: Set up Python
        uses: actions/setup-python@v6
        with:
          python-version: "3.x"

      - name: install
        run: |
          git tag
          pip install -U pip build twine
          python -m build
          twine check dist/*
          ls -lh dist

      - name: Build and publish
        run: twine upload dist/*
        env:
          TWINE_USERNAME: __token__
          TWINE_PASSWORD: ${{ secrets.PYPI_TOKEN }}

      - uses: softprops/action-gh-release@v2
        with:
          generate_release_notes: true<|MERGE_RESOLUTION|>--- conflicted
+++ resolved
@@ -20,13 +20,8 @@
     name: Check Manifest
     runs-on: ubuntu-latest
     steps:
-<<<<<<< HEAD
-      - uses: actions/checkout@v4
+      - uses: actions/checkout@v5
       - uses: astral-sh/setup-uv@v7
-=======
-      - uses: actions/checkout@v5
-      - uses: astral-sh/setup-uv@v6
->>>>>>> f1f1ae5d
       - run: uvx check-manifest
 
   test:
